// Copyright 2017 Google Inc. All Rights Reserved.
//
// Licensed under the Apache License, Version 2.0 (the "License");
// you may not use this file except in compliance with the License.
// You may obtain a copy of the License at
//
//     http://www.apache.org/licenses/LICENSE-2.0
//
// Unless required by applicable law or agreed to in writing, software
// distributed under the License is distributed on an "AS IS" BASIS,
// WITHOUT WARRANTIES OR CONDITIONS OF ANY KIND, either express or implied.
// See the License for the specific language governing permissions and
// limitations under the License.

package nvidia

import (
	"fmt"
	"io/ioutil"
	"net"
	"os"
	"path"
	"reflect"
	"testing"
	"time"

	"github.com/google/go-cmp/cmp"
	"golang.org/x/net/context"
	"google.golang.org/grpc"

	pluginapi "k8s.io/kubelet/pkg/apis/deviceplugin/v1beta1"
)

func TestNvidiaGPUManagerBetaAPI(t *testing.T) {
	cases := []struct {
		name            string
		gpuConfig       GPUConfig
		wantDevices     map[string]*pluginapi.Device
		validRequests   []*pluginapi.ContainerAllocateRequest
		usedRequests    []*pluginapi.ContainerAllocateRequest
		invalidRequests []*pluginapi.ContainerAllocateRequest
		newRequests     []*pluginapi.ContainerAllocateRequest
		mode            string
	}{
		{
			name:      "GPU manager",
			gpuConfig: GPUConfig{},
			wantDevices: map[string]*pluginapi.Device{
				"nvidia0": {
					ID:     "nvidia0",
					Health: pluginapi.Healthy,
				},
				"nvidia1": {
					ID:     "nvidia1",
					Health: pluginapi.Healthy,
				},
			},
			validRequests: []*pluginapi.ContainerAllocateRequest{
				{DevicesIDs: []string{"nvidia0"}},
			},
			usedRequests: []*pluginapi.ContainerAllocateRequest{
				{DevicesIDs: []string{"nvidia0"}},
				{DevicesIDs: []string{"nvidia1"}},
			},
			invalidRequests: []*pluginapi.ContainerAllocateRequest{
				{DevicesIDs: []string{"nvidia1"}},
				{DevicesIDs: []string{"nvidia2"}},
			},
			newRequests: []*pluginapi.ContainerAllocateRequest{
				{DevicesIDs: []string{"nvidia2"}},
			},
		},
		{
			name: "GPU manager with time-sharing",
			gpuConfig: GPUConfig{
				MaxTimeSharedClientsPerGPU: 2,
			},
			wantDevices: map[string]*pluginapi.Device{
				"nvidia0/vgpu0": {
					ID:     "nvidia0/vgpu0",
					Health: pluginapi.Healthy,
				},
				"nvidia0/vgpu1": {
					ID:     "nvidia0/vgpu1",
					Health: pluginapi.Healthy,
				},
				"nvidia1/vgpu0": {
					ID:     "nvidia1/vgpu0",
					Health: pluginapi.Healthy,
				},
				"nvidia1/vgpu1": {
					ID:     "nvidia1/vgpu1",
					Health: pluginapi.Healthy,
				},
			},
			validRequests: []*pluginapi.ContainerAllocateRequest{
				{DevicesIDs: []string{"nvidia0/vgpu0"}},
			},
			usedRequests: []*pluginapi.ContainerAllocateRequest{
				{DevicesIDs: []string{"nvidia0/vgpu0"}},
				{DevicesIDs: []string{"nvidia1/vgpu0"}},
			},
			invalidRequests: []*pluginapi.ContainerAllocateRequest{
				{DevicesIDs: []string{"nvidia1/vgpu0"}},
				{DevicesIDs: []string{"nvidia2/vgpu0"}},
			},
			newRequests: []*pluginapi.ContainerAllocateRequest{
				{DevicesIDs: []string{"nvidia2/vgpu0"}},
			},
		},
		{
			name: "GPU manager for MIG",
			gpuConfig: GPUConfig{
				GPUPartitionSize: "3g.20gb",
			},
			wantDevices: map[string]*pluginapi.Device{
				"nvidia0/gi1": {
					ID:     "nvidia0/gi1",
					Health: pluginapi.Healthy,
				},
				"nvidia0/gi2": {
					ID:     "nvidia0/gi2",
					Health: pluginapi.Healthy,
				},
			},
			validRequests: []*pluginapi.ContainerAllocateRequest{
				{DevicesIDs: []string{"nvidia0/gi1"}},
			},
			usedRequests: []*pluginapi.ContainerAllocateRequest{
				{DevicesIDs: []string{"nvidia0/gi1"}},
				{DevicesIDs: []string{"nvidia0/gi2"}},
			},
			invalidRequests: []*pluginapi.ContainerAllocateRequest{
				{DevicesIDs: []string{"nvidia0/gi2"}},
				{DevicesIDs: []string{"nvidia1/gi1"}},
			},
			newRequests: []*pluginapi.ContainerAllocateRequest{
				{DevicesIDs: []string{"nvidia1/gi1"}},
			},
			mode: "MIG",
		},
		{
			name: "GPU manager for MIG with time-sharing",
			gpuConfig: GPUConfig{
				MaxTimeSharedClientsPerGPU: 2,
				GPUPartitionSize:           "3g.20gb",
			},
			wantDevices: map[string]*pluginapi.Device{
				"nvidia0/gi1/vgpu0": {
					ID:     "nvidia0/gi1/vgpu0",
					Health: pluginapi.Healthy,
				},
				"nvidia0/gi2/vgpu0": {
					ID:     "nvidia0/gi2/vgpu0",
					Health: pluginapi.Healthy,
				},
				"nvidia0/gi1/vgpu1": {
					ID:     "nvidia0/gi1/vgpu1",
					Health: pluginapi.Healthy,
				},
				"nvidia0/gi2/vgpu1": {
					ID:     "nvidia0/gi2/vgpu1",
					Health: pluginapi.Healthy,
				},
			},
			validRequests: []*pluginapi.ContainerAllocateRequest{
				{DevicesIDs: []string{"nvidia0/gi1/vgpu1"}},
			},
			usedRequests: []*pluginapi.ContainerAllocateRequest{
				{DevicesIDs: []string{"nvidia0/gi1/vgpu1"}},
				{DevicesIDs: []string{"nvidia0/gi2/vgpu1"}},
			},
			invalidRequests: []*pluginapi.ContainerAllocateRequest{
				{DevicesIDs: []string{"nvidia0/gi2/vgpu1"}},
				{DevicesIDs: []string{"nvidia1/gi1/vgpu1"}},
			},
			newRequests: []*pluginapi.ContainerAllocateRequest{
				{DevicesIDs: []string{"nvidia1/gi1/vgpu1"}},
			},
			mode: "MIG",
		},
	}

	for _, tc := range cases {
		t.Run(tc.name, func(t *testing.T) {
			var err error
			if tc.mode == "MIG" {
				err = testNvidiaGPUManagerBetaAPIWithMig(tc.gpuConfig, tc.wantDevices, tc.validRequests, tc.usedRequests, tc.invalidRequests, tc.newRequests)
			} else {
				err = testNvidiaGPUManagerBetaAPI(tc.gpuConfig, tc.wantDevices, tc.validRequests, tc.usedRequests, tc.invalidRequests, tc.newRequests)
			}
			if err != nil {
				t.Error("unexpected error: ", err)
			}
		})
	}

}

func testNvidiaGPUManagerBetaAPI(gpuConfig GPUConfig, wantDevices map[string]*pluginapi.Device, validRequests []*pluginapi.ContainerAllocateRequest, usedRequests []*pluginapi.ContainerAllocateRequest, invalidRequests []*pluginapi.ContainerAllocateRequest, newRequests []*pluginapi.ContainerAllocateRequest) error {
	testDevDir, err := ioutil.TempDir("", "dev")
	defer os.RemoveAll(testDevDir)

	// Create device nodes
	deviceNodes := []string{
		nvidiaCtlDevice,
		nvidiaUVMDevice,
		nvidiaUVMToolsDevice,
		nvidiaModesetDevice,
		"nvidia0",
		"nvidia1",
	}
	for _, device := range deviceNodes {
		os.Create(path.Join(testDevDir, device))
	}
	defer func() {
		for _, device := range deviceNodes {
			os.Remove(path.Join(testDevDir, device))
		}
	}()

	// Expects a valid GPUManager to be created.
<<<<<<< HEAD
	mountPaths := []MountPath{
		{HostPath: "/home/kubernetes/bin/nvidia", ContainerPath: "/usr/local/nvidia"},
		{HostPath: "/home/kubernetes/bin/vulkan/icd.d", ContainerPath: "/etc/vulkan/icd.d"}}
	testGpuManager := NewNvidiaGPUManager(testDevDir, "", mountPaths, gpuConfig)
	if testGpuManager == nil {
		return fmt.Errorf("failed to initilize a GPU manager")
	}

	// Start GPU manager.
	if err := testGpuManager.Start(); err != nil {
		return fmt.Errorf("unable to start gpu manager: %w", err)
	}
=======
	mountPaths := []pluginapi.Mount{
		{HostPath: "/home/kubernetes/bin/nvidia", ContainerPath: "/usr/local/nvidia", ReadOnly: true},
		{HostPath: "/home/kubernetes/bin/vulkan/icd.d", ContainerPath: "/etc/vulkan/icd.d", ReadOnly: true}}
	testGpuManager := NewNvidiaGPUManager(testDevDir, mountPaths, GPUConfig{})
	as := assert.New(t)
	as.NotNil(testGpuManager)

	testNvidiaCtlDevice := path.Join(testDevDir, nvidiaCtlDevice)
	testNvidiaUVMDevice := path.Join(testDevDir, nvidiaUVMDevice)
	testNvidiaUVMToolsDevice := path.Join(testDevDir, nvidiaUVMToolsDevice)
	testNvidiaModesetDevice := path.Join(testDevDir, nvidiaModesetDevice)
	os.Create(testNvidiaCtlDevice)
	os.Create(testNvidiaUVMDevice)
	os.Create(testNvidiaUVMToolsDevice)
	os.Create(testNvidiaModesetDevice)
	testGpuManager.defaultDevices = []string{testNvidiaCtlDevice, testNvidiaUVMDevice, testNvidiaUVMToolsDevice, testNvidiaModesetDevice}
	defer os.Remove(testNvidiaCtlDevice)
	defer os.Remove(testNvidiaUVMDevice)
	defer os.Remove(testNvidiaUVMToolsDevice)
	defer os.Remove(testNvidiaModesetDevice)

	gpu1 := path.Join(testDevDir, "nvidia1")
	gpu2 := path.Join(testDevDir, "nvidia2")
	os.Create(gpu1)
	os.Create(gpu2)
	defer os.Remove(gpu1)
	defer os.Remove(gpu2)
>>>>>>> 06ecff3f

	// Tests discoverGPUs()
	os.Stat(path.Join(testDevDir, nvidiaCtlDevice))
	discoverErr := testGpuManager.discoverGPUs()
	if discoverErr != nil {
		return discoverErr
	}
	gpus := reflect.ValueOf(testGpuManager).Elem().FieldByName("devices").Len()
	if gpus == 0 {
		return fmt.Errorf("unable to discover GPU devices")
	}

	testdir, err := ioutil.TempDir("", "gpu_device_plugin")
	if err != nil {
		return fmt.Errorf("error for creating temp dir gpu_device_plugin: %w", err)
	}
	defer os.RemoveAll(testdir)

	kubeletEndpoint := path.Join(testdir, "kubelet.sock")
	kubeletStub := NewKubeletStub(kubeletEndpoint)
	kubeletStub.Start()
	defer kubeletStub.server.Stop()

	go func() {
		testGpuManager.Serve(testdir, "kubelet.sock", "plugin.sock")
	}()

	time.Sleep(5 * time.Second)
	devicePluginSock := path.Join(testdir, "plugin.sock")
	defer testGpuManager.Stop()
	// Verifies the grpcServer is ready to serve services.
	conn, err := grpc.Dial(devicePluginSock, grpc.WithInsecure(), grpc.WithBlock(),
		grpc.WithTimeout(10*time.Second),
		grpc.WithDialer(func(addr string, timeout time.Duration) (net.Conn, error) {
			return net.DialTimeout("unix", addr, timeout)
		}))
	if err != nil {
		return fmt.Errorf("error for creating grpc connection: %w", err)
	}
	defer conn.Close()

	client := pluginapi.NewDevicePluginClient(conn)

	// Tests ListAndWatch
	stream, err := client.ListAndWatch(context.Background(), &pluginapi.Empty{})
	if err != nil {
		return fmt.Errorf("error for making list and watch action: %w", err)
	}
	devs, err := stream.Recv()
	if err != nil {
		return fmt.Errorf("error for recieving stream: %w", err)
	}
	devices := make(map[string]*pluginapi.Device)
	for _, d := range devs.Devices {
		devices[d.ID] = d
	}
	if diff := cmp.Diff(wantDevices, devices); diff != "" {
		return fmt.Errorf("unexpected devices (-want, +got) = %s", diff)
	}

	// Tests Allocate
	resp, err := client.Allocate(context.Background(), &pluginapi.AllocateRequest{
		ContainerRequests: validRequests})

	if err != nil {
		return fmt.Errorf("error for allocating a valid request: %w", err)
	}
	if diff := cmp.Diff(5, len(resp.ContainerResponses[0].Devices)); diff != "" {
		return fmt.Errorf("unexpected devices in resp (-want, +got) = %s", diff)
	}
	if diff := cmp.Diff(2, len(resp.ContainerResponses[0].Mounts)); diff != "" {
		return fmt.Errorf("unexpected mounts in resp (-want, +got) = %s", diff)
	}
	resp, err = client.Allocate(context.Background(), &pluginapi.AllocateRequest{
		ContainerRequests: usedRequests})
	if err != nil {
		return fmt.Errorf("error for allocating a duplicated request: %w", err)
	}

	resp, err = client.Allocate(context.Background(), &pluginapi.AllocateRequest{
		ContainerRequests: invalidRequests})
	if resp != nil {
		return fmt.Errorf("non-nil resp when allocating an invalid request: %v", resp)
	}
	if err == nil {
		return fmt.Errorf("nil err when allocating an invalid request")
	}

	// Tests detecting new GPU
	gpu2 := path.Join(testDevDir, "nvidia2")
	os.Create(gpu2)
	defer os.Remove(gpu2)
	// The GPU device check is every 10s
	time.Sleep(gpuCheckInterval + 1*time.Second)

	resp, err = client.Allocate(context.Background(), &pluginapi.AllocateRequest{
		ContainerRequests: newRequests})
	if err != nil {
		return fmt.Errorf("error for allocating a request after adding a new GPU device: %w", err)
	}

	return nil
}

func testNvidiaGPUManagerBetaAPIWithMig(gpuConfig GPUConfig, wantDevices map[string]*pluginapi.Device, validRequests []*pluginapi.ContainerAllocateRequest, usedRequests []*pluginapi.ContainerAllocateRequest, invalidRequests []*pluginapi.ContainerAllocateRequest, newRequests []*pluginapi.ContainerAllocateRequest) error {
	testDevDir, err := ioutil.TempDir("", "dev")
	defer os.RemoveAll(testDevDir)
	testProcDir, err := ioutil.TempDir("", "proc")
	defer os.RemoveAll(testProcDir)

	paths := []string{
		"driver/nvidia/capabilities/gpu0/mig/gi1/ci0",
		"driver/nvidia/capabilities/gpu0/mig/gi2/ci0",
	}
	for _, p := range paths {
		if err := os.MkdirAll(path.Join(testProcDir, p), 0755); err != nil {
			return fmt.Errorf("failed to make dir: %w", err)
		}
	}
	defer func() {
		for _, p := range paths {
			os.RemoveAll(path.Join(testProcDir, p))
		}
	}()

	if err := os.MkdirAll(path.Join(testDevDir, "nvidia-caps"), 0755); err != nil {
		return fmt.Errorf("failed to make dir: %w", err)
	}
	defer os.RemoveAll(path.Join(testDevDir, "nvidia-caps"))

	// Create device nodes
	deviceNodes := []string{
		nvidiaCtlDevice,
		nvidiaUVMDevice,
		nvidiaUVMToolsDevice,
		nvidiaModesetDevice,
		"nvidia0",
		"nvidia-caps/nvidia-cap12",
		"nvidia-caps/nvidia-cap13",
		"nvidia-caps/nvidia-cap21",
		"nvidia-caps/nvidia-cap22",
	}
	for _, device := range deviceNodes {
		os.Create(path.Join(testDevDir, device))
	}
	defer func() {
		for _, device := range deviceNodes {
			os.Remove(path.Join(testDevDir, device))
		}
	}()

	capToMinorDevices := map[string]int{
		"driver/nvidia/capabilities/gpu0/mig/gi1/access":     12,
		"driver/nvidia/capabilities/gpu0/mig/gi1/ci0/access": 13,
		"driver/nvidia/capabilities/gpu0/mig/gi2/access":     21,
		"driver/nvidia/capabilities/gpu0/mig/gi2/ci0/access": 22,
	}
	for file, minor := range capToMinorDevices {
		if err := ioutil.WriteFile(path.Join(testProcDir, file), []byte(fmt.Sprintf("DeviceFileMinor: %d\nDeviceFileMode: 292", minor)), 0644); err != nil {
			return fmt.Errorf("failed to create proc capabilities file (%s): %v", file, err)
		}
	}

	// Expects a valid GPUManager to be created.
<<<<<<< HEAD
	mountPaths := []MountPath{
		{HostPath: "/home/kubernetes/bin/nvidia", ContainerPath: "/usr/local/nvidia"},
		{HostPath: "/home/kubernetes/bin/vulkan/icd.d", ContainerPath: "/etc/vulkan/icd.d"}}
	testGpuManager := NewNvidiaGPUManager(testDevDir, testProcDir, mountPaths, gpuConfig)
	if testGpuManager == nil {
		return fmt.Errorf("failed to initilize a GPU manager")
	}

	// Start GPU manager.
	if err := testGpuManager.Start(); err != nil {
		return fmt.Errorf("unable to start gpu manager: %w", err)
	}
=======
	mountPaths := []pluginapi.Mount{
		{HostPath: "/home/kubernetes/bin/nvidia", ContainerPath: "/usr/local/nvidia", ReadOnly: true},
		{HostPath: "/home/kubernetes/bin/vulkan/icd.d", ContainerPath: "/etc/vulkan/icd.d", ReadOnly: true}}
	testGpuManager := NewNvidiaGPUManager(testDevDir, mountPaths, GPUConfig{
		GPUSharingConfig: GPUSharingConfig{
			GPUSharingStrategy:     "time-sharing",
			MaxSharedClientsPerGPU: 2,
		},
	})
	as := assert.New(t)
	as.NotNil(testGpuManager)

	testNvidiaCtlDevice := path.Join(testDevDir, nvidiaCtlDevice)
	testNvidiaUVMDevice := path.Join(testDevDir, nvidiaUVMDevice)
	testNvidiaUVMToolsDevice := path.Join(testDevDir, nvidiaUVMToolsDevice)
	testNvidiaModesetDevice := path.Join(testDevDir, nvidiaModesetDevice)
	os.Create(testNvidiaCtlDevice)
	os.Create(testNvidiaUVMDevice)
	os.Create(testNvidiaUVMToolsDevice)
	os.Create(testNvidiaModesetDevice)
	testGpuManager.defaultDevices = []string{testNvidiaCtlDevice, testNvidiaUVMDevice, testNvidiaUVMToolsDevice, testNvidiaModesetDevice}
	defer os.Remove(testNvidiaCtlDevice)
	defer os.Remove(testNvidiaUVMDevice)
	defer os.Remove(testNvidiaUVMToolsDevice)
	defer os.Remove(testNvidiaModesetDevice)

	gpu0 := path.Join(testDevDir, "nvidia0")
	gpu1 := path.Join(testDevDir, "nvidia1")
	os.Create(gpu0)
	os.Create(gpu1)
	defer os.Remove(gpu0)
	defer os.Remove(gpu1)
>>>>>>> 06ecff3f

	// Tests discoverGPUs()
	discoverErr := testGpuManager.discoverGPUs()
	if discoverErr != nil {
		return discoverErr
	}
	gpus := reflect.ValueOf(testGpuManager).Elem().FieldByName("devices").Len()
	if gpus == 0 {
		return fmt.Errorf("unable to discover GPU devices")
	}

	testdir, err := ioutil.TempDir("", "gpu_device_plugin")
	if err != nil {
		return fmt.Errorf("error for creating temp dir gpu_device_plugin: %w", err)
	}
	defer os.RemoveAll(testdir)

	kubeletEndpoint := path.Join(testdir, "kubelet.sock")
	kubeletStub := NewKubeletStub(kubeletEndpoint)
	kubeletStub.Start()
	defer kubeletStub.server.Stop()

	go func() {
		testGpuManager.Serve(testdir, "kubelet.sock", "plugin.sock")
	}()

	time.Sleep(5 * time.Second)
	devicePluginSock := path.Join(testdir, "plugin.sock")
	defer testGpuManager.Stop()
	// Verifies the grpcServer is ready to serve services.
	conn, err := grpc.Dial(devicePluginSock, grpc.WithInsecure(), grpc.WithBlock(),
		grpc.WithTimeout(10*time.Second),
		grpc.WithDialer(func(addr string, timeout time.Duration) (net.Conn, error) {
			return net.DialTimeout("unix", addr, timeout)
		}))
	if err != nil {
		return fmt.Errorf("error for creating grpc connection: %w", err)
	}
	defer conn.Close()

	client := pluginapi.NewDevicePluginClient(conn)

	// Tests ListAndWatch
	stream, err := client.ListAndWatch(context.Background(), &pluginapi.Empty{})
	if err != nil {
		return fmt.Errorf("error for making list and watch action: %w", err)
	}
	devs, err := stream.Recv()
	if err != nil {
		return fmt.Errorf("error for recieving stream: %w", err)
	}
	devices := make(map[string]*pluginapi.Device)
	for _, d := range devs.Devices {
		devices[d.ID] = d
	}
	if diff := cmp.Diff(wantDevices, devices); diff != "" {
		return fmt.Errorf("unexpected devices (-want, +got) = %s", diff)
	}

	// Tests Allocate
	resp, err := client.Allocate(context.Background(), &pluginapi.AllocateRequest{
		ContainerRequests: validRequests,
	})
	if err != nil {
		return fmt.Errorf("error for allocating a valid request: %w", err)
	}
	if diff := cmp.Diff(7, len(resp.ContainerResponses[0].Devices)); diff != "" {
		return fmt.Errorf("unexpected devices in resp (-want, +got) = %s", diff)
	}
	if diff := cmp.Diff(2, len(resp.ContainerResponses[0].Mounts)); diff != "" {
		return fmt.Errorf("unexpected mounts in resp (-want, +got) = %s", diff)
	}
	resp, err = client.Allocate(context.Background(), &pluginapi.AllocateRequest{
		ContainerRequests: usedRequests,
	})
	if err != nil {
		return fmt.Errorf("error for allocating a duplicated request: %w", err)
	}

	resp, err = client.Allocate(context.Background(), &pluginapi.AllocateRequest{
		ContainerRequests: invalidRequests,
	})
	if resp != nil {
		return fmt.Errorf("non-nil resp when allocating an invalid request: %v", resp)
	}
	if err == nil {
		return fmt.Errorf("nil err when allocating an invalid request")
	}

	// Tests detecting new GPU
	newPaths := []string{
		"driver/nvidia/capabilities/gpu1/mig/gi1/ci0",
		"driver/nvidia/capabilities/gpu1/mig/gi2/ci0",
	}
	for _, p := range newPaths {
		if err := os.MkdirAll(path.Join(testProcDir, p), 0755); err != nil {
			return fmt.Errorf("failed to make dir: %w", err)
		}
	}
	defer func() {
		for _, p := range paths {
			os.RemoveAll(path.Join(testProcDir, p))
		}
	}()

	newDeviceNodes := []string{
		"nvidia1",
		"nvidia-caps/nvidia-cap11",
		"nvidia-caps/nvidia-cap10",
		"nvidia-caps/nvidia-cap23",
		"nvidia-caps/nvidia-cap14",
	}
	for _, device := range newDeviceNodes {
		os.Create(path.Join(testDevDir, device))
	}
	defer func() {
		for _, device := range deviceNodes {
			os.Remove(path.Join(testDevDir, device))
		}
	}()

	newCapToMinorDevices := map[string]int{
		"driver/nvidia/capabilities/gpu1/mig/gi1/access":     11,
		"driver/nvidia/capabilities/gpu1/mig/gi1/ci0/access": 10,
		"driver/nvidia/capabilities/gpu1/mig/gi2/access":     23,
		"driver/nvidia/capabilities/gpu1/mig/gi2/ci0/access": 14,
	}
	for file, minor := range newCapToMinorDevices {
		if err := ioutil.WriteFile(path.Join(testProcDir, file), []byte(fmt.Sprintf("DeviceFileMinor: %d\nDeviceFileMode: 292", minor)), 0644); err != nil {
			return fmt.Errorf("failed to create proc capabilities file (%s): %v", file, err)
		}
	}
	testGpuManager.Start()

	// The GPU device check is every 10s
	time.Sleep(gpuCheckInterval + 1*time.Second)

	resp, err = client.Allocate(context.Background(), &pluginapi.AllocateRequest{
		ContainerRequests: newRequests,
	})
	if err != nil {
		return fmt.Errorf("error for allocating a request after adding a new GPU device: %w", err)
	}

	return nil
}<|MERGE_RESOLUTION|>--- conflicted
+++ resolved
@@ -73,7 +73,10 @@
 		{
 			name: "GPU manager with time-sharing",
 			gpuConfig: GPUConfig{
-				MaxTimeSharedClientsPerGPU: 2,
+				GPUSharingConfig: GPUSharingConfig{
+					GPUSharingStrategy:     "time-sharing",
+					MaxSharedClientsPerGPU: 2,
+				},
 			},
 			wantDevices: map[string]*pluginapi.Device{
 				"nvidia0/vgpu0": {
@@ -142,8 +145,11 @@
 		{
 			name: "GPU manager for MIG with time-sharing",
 			gpuConfig: GPUConfig{
-				MaxTimeSharedClientsPerGPU: 2,
-				GPUPartitionSize:           "3g.20gb",
+				GPUSharingConfig: GPUSharingConfig{
+					GPUSharingStrategy:     "time-sharing",
+					MaxSharedClientsPerGPU: 2,
+				},
+				GPUPartitionSize: "3g.20gb",
 			},
 			wantDevices: map[string]*pluginapi.Device{
 				"nvidia0/gi1/vgpu0": {
@@ -220,10 +226,9 @@
 	}()
 
 	// Expects a valid GPUManager to be created.
-<<<<<<< HEAD
-	mountPaths := []MountPath{
-		{HostPath: "/home/kubernetes/bin/nvidia", ContainerPath: "/usr/local/nvidia"},
-		{HostPath: "/home/kubernetes/bin/vulkan/icd.d", ContainerPath: "/etc/vulkan/icd.d"}}
+	mountPaths := []pluginapi.Mount{
+		{HostPath: "/home/kubernetes/bin/nvidia", ContainerPath: "/usr/local/nvidia", ReadOnly: true},
+		{HostPath: "/home/kubernetes/bin/vulkan/icd.d", ContainerPath: "/etc/vulkan/icd.d", ReadOnly: true}}
 	testGpuManager := NewNvidiaGPUManager(testDevDir, "", mountPaths, gpuConfig)
 	if testGpuManager == nil {
 		return fmt.Errorf("failed to initilize a GPU manager")
@@ -233,35 +238,6 @@
 	if err := testGpuManager.Start(); err != nil {
 		return fmt.Errorf("unable to start gpu manager: %w", err)
 	}
-=======
-	mountPaths := []pluginapi.Mount{
-		{HostPath: "/home/kubernetes/bin/nvidia", ContainerPath: "/usr/local/nvidia", ReadOnly: true},
-		{HostPath: "/home/kubernetes/bin/vulkan/icd.d", ContainerPath: "/etc/vulkan/icd.d", ReadOnly: true}}
-	testGpuManager := NewNvidiaGPUManager(testDevDir, mountPaths, GPUConfig{})
-	as := assert.New(t)
-	as.NotNil(testGpuManager)
-
-	testNvidiaCtlDevice := path.Join(testDevDir, nvidiaCtlDevice)
-	testNvidiaUVMDevice := path.Join(testDevDir, nvidiaUVMDevice)
-	testNvidiaUVMToolsDevice := path.Join(testDevDir, nvidiaUVMToolsDevice)
-	testNvidiaModesetDevice := path.Join(testDevDir, nvidiaModesetDevice)
-	os.Create(testNvidiaCtlDevice)
-	os.Create(testNvidiaUVMDevice)
-	os.Create(testNvidiaUVMToolsDevice)
-	os.Create(testNvidiaModesetDevice)
-	testGpuManager.defaultDevices = []string{testNvidiaCtlDevice, testNvidiaUVMDevice, testNvidiaUVMToolsDevice, testNvidiaModesetDevice}
-	defer os.Remove(testNvidiaCtlDevice)
-	defer os.Remove(testNvidiaUVMDevice)
-	defer os.Remove(testNvidiaUVMToolsDevice)
-	defer os.Remove(testNvidiaModesetDevice)
-
-	gpu1 := path.Join(testDevDir, "nvidia1")
-	gpu2 := path.Join(testDevDir, "nvidia2")
-	os.Create(gpu1)
-	os.Create(gpu2)
-	defer os.Remove(gpu1)
-	defer os.Remove(gpu2)
->>>>>>> 06ecff3f
 
 	// Tests discoverGPUs()
 	os.Stat(path.Join(testDevDir, nvidiaCtlDevice))
@@ -426,10 +402,9 @@
 	}
 
 	// Expects a valid GPUManager to be created.
-<<<<<<< HEAD
-	mountPaths := []MountPath{
-		{HostPath: "/home/kubernetes/bin/nvidia", ContainerPath: "/usr/local/nvidia"},
-		{HostPath: "/home/kubernetes/bin/vulkan/icd.d", ContainerPath: "/etc/vulkan/icd.d"}}
+	mountPaths := []pluginapi.Mount{
+		{HostPath: "/home/kubernetes/bin/nvidia", ContainerPath: "/usr/local/nvidia", ReadOnly: true},
+		{HostPath: "/home/kubernetes/bin/vulkan/icd.d", ContainerPath: "/etc/vulkan/icd.d", ReadOnly: true}}
 	testGpuManager := NewNvidiaGPUManager(testDevDir, testProcDir, mountPaths, gpuConfig)
 	if testGpuManager == nil {
 		return fmt.Errorf("failed to initilize a GPU manager")
@@ -439,40 +414,6 @@
 	if err := testGpuManager.Start(); err != nil {
 		return fmt.Errorf("unable to start gpu manager: %w", err)
 	}
-=======
-	mountPaths := []pluginapi.Mount{
-		{HostPath: "/home/kubernetes/bin/nvidia", ContainerPath: "/usr/local/nvidia", ReadOnly: true},
-		{HostPath: "/home/kubernetes/bin/vulkan/icd.d", ContainerPath: "/etc/vulkan/icd.d", ReadOnly: true}}
-	testGpuManager := NewNvidiaGPUManager(testDevDir, mountPaths, GPUConfig{
-		GPUSharingConfig: GPUSharingConfig{
-			GPUSharingStrategy:     "time-sharing",
-			MaxSharedClientsPerGPU: 2,
-		},
-	})
-	as := assert.New(t)
-	as.NotNil(testGpuManager)
-
-	testNvidiaCtlDevice := path.Join(testDevDir, nvidiaCtlDevice)
-	testNvidiaUVMDevice := path.Join(testDevDir, nvidiaUVMDevice)
-	testNvidiaUVMToolsDevice := path.Join(testDevDir, nvidiaUVMToolsDevice)
-	testNvidiaModesetDevice := path.Join(testDevDir, nvidiaModesetDevice)
-	os.Create(testNvidiaCtlDevice)
-	os.Create(testNvidiaUVMDevice)
-	os.Create(testNvidiaUVMToolsDevice)
-	os.Create(testNvidiaModesetDevice)
-	testGpuManager.defaultDevices = []string{testNvidiaCtlDevice, testNvidiaUVMDevice, testNvidiaUVMToolsDevice, testNvidiaModesetDevice}
-	defer os.Remove(testNvidiaCtlDevice)
-	defer os.Remove(testNvidiaUVMDevice)
-	defer os.Remove(testNvidiaUVMToolsDevice)
-	defer os.Remove(testNvidiaModesetDevice)
-
-	gpu0 := path.Join(testDevDir, "nvidia0")
-	gpu1 := path.Join(testDevDir, "nvidia1")
-	os.Create(gpu0)
-	os.Create(gpu1)
-	defer os.Remove(gpu0)
-	defer os.Remove(gpu1)
->>>>>>> 06ecff3f
 
 	// Tests discoverGPUs()
 	discoverErr := testGpuManager.discoverGPUs()
