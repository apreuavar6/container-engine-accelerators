// Copyright 2017 Google Inc. All Rights Reserved.
//
// Licensed under the Apache License, Version 2.0 (the "License");
// you may not use this file except in compliance with the License.
// You may obtain a copy of the License at
//
//     http://www.apache.org/licenses/LICENSE-2.0
//
// Unless required by applicable law or agreed to in writing, software
// distributed under the License is distributed on an "AS IS" BASIS,
// WITHOUT WARRANTIES OR CONDITIONS OF ANY KIND, either express or implied.
// See the License for the specific language governing permissions and
// limitations under the License.

package metrics

import (
	"fmt"
	"net/http"
	"os"
<<<<<<< HEAD
=======
	"strconv"
>>>>>>> d48a590b
	"time"

	"github.com/NVIDIA/gpu-monitoring-tools/bindings/go/nvml"
	"github.com/golang/glog"
	"github.com/prometheus/client_golang/prometheus"
	"github.com/prometheus/client_golang/prometheus/promauto"
	"github.com/prometheus/client_golang/prometheus/promhttp"
)

type device interface{}
type deviceStatus interface{}

type metricsCollector interface {
	collectGPUDevice(deviceName string) (*nvml.Device, error)
	collectGPUDeviceIndex(deviceName string) (uint, error)
	collectStatus(*nvml.Device) (status *nvml.DeviceStatus, err error)
	collectDutyCycle(string, time.Duration) (uint, error)
}

var gmc metricsCollector

type mCollector struct{}

func (t *mCollector) collectGPUDevice(deviceName string) (*nvml.Device, error) {
	return DeviceFromName(deviceName)
}

func (t *mCollector) collectGPUDeviceIndex(deviceName string) (uint, error) {
	return DeviceIndexFromName(deviceName)
}

func (t *mCollector) collectStatus(d *nvml.Device) (status *nvml.DeviceStatus, err error) {
	status, err = d.Status()
	return status, err
}

func (t *mCollector) collectDutyCycle(uuid string, since time.Duration) (uint, error) {
	return AverageGPUUtilization(uuid, since)
}

var (
	// DutyCycleNodeGpu reports the percent of time when the GPU was actively processing per Node.
	DutyCycleNodeGpu = promauto.NewGaugeVec(
		prometheus.GaugeOpts{
			Name: "duty_cycle_gpu_node",
			Help: "Percent of time when the GPU was actively processing",
		},
<<<<<<< HEAD
		[]string{"node_name", "make", "accelerator_id", "model"})
=======
		[]string{"node_name", "make", "accelerator_index", "model"})
>>>>>>> d48a590b

	// MemoryTotalNodeGpu reports the total memory available on the GPU per Node.
	MemoryTotalNodeGpu = promauto.NewGaugeVec(
		prometheus.GaugeOpts{
			Name: "memory_total_gpu_node",
			Help: "Total memory available on the GPU in bytes",
		},
<<<<<<< HEAD
		[]string{"node_name", "make", "accelerator_id", "model"})
=======
		[]string{"node_name", "make", "accelerator_index", "model"})
>>>>>>> d48a590b

	// MemoryUsedNodeGpu reports GPU memory allocated per Node.
	MemoryUsedNodeGpu = promauto.NewGaugeVec(
		prometheus.GaugeOpts{
			Name: "memory_used_gpu_node",
			Help: "Allocated GPU memory in bytes",
		},
<<<<<<< HEAD
		[]string{"node_name", "make", "accelerator_id", "model"})
=======
		[]string{"node_name", "make", "accelerator_index", "model"})
>>>>>>> d48a590b

	// DutyCycle reports the percent of time when the GPU was actively processing per container.
	DutyCycle = promauto.NewGaugeVec(
		prometheus.GaugeOpts{
			Name: "duty_cycle",
			Help: "Percent of time when the GPU was actively processing",
		},
		[]string{"namespace", "pod", "container", "make", "accelerator_id", "model"})

	// MemoryTotal reports the total memory available on the GPU per container.
	MemoryTotal = promauto.NewGaugeVec(
		prometheus.GaugeOpts{
			Name: "memory_total",
			Help: "Total memory available on the GPU in bytes",
		},
		[]string{"namespace", "pod", "container", "make", "accelerator_id", "model"})

	// MemoryUsed reports GPU memory allocated per container.
	MemoryUsed = promauto.NewGaugeVec(
		prometheus.GaugeOpts{
			Name: "memory_used",
			Help: "Allocated GPU memory in bytes",
		},
		[]string{"namespace", "pod", "container", "make", "accelerator_id", "model"})

	// AcceleratorRequests reports the number of GPU devices requested by the container.
	AcceleratorRequests = promauto.NewGaugeVec(
		prometheus.GaugeOpts{
			Name: "request",
			Help: "Number of accelerator devices requested by the container",
		},
		[]string{"namespace", "pod", "container", "resource_name"})
)

const metricsResetInterval = time.Minute

// MetricServer exposes GPU metrics for all containers and nodes in prometheus format on the specified port.
type MetricServer struct {
	collectionInterval   int
	port                 int
	metricsEndpointPath  string
	lastMetricsResetTime time.Time
}

func NewMetricServer(collectionInterval, port int, metricsEndpointPath string) *MetricServer {
	return &MetricServer{
		collectionInterval:   collectionInterval,
		port:                 port,
		metricsEndpointPath:  metricsEndpointPath,
		lastMetricsResetTime: time.Now(),
	}
}

// Start performs necessary initializations and starts the metric server.
func (m *MetricServer) Start() error {
	glog.Infoln("Starting metrics server")

	driverVersion, err := nvml.GetDriverVersion()
	if err != nil {
		return fmt.Errorf("failed to query nvml: %v", err)
	}
	glog.Infof("nvml initialized successfully. Driver version: %s", driverVersion)

	err = DiscoverGPUDevices()
	if err != nil {
		return fmt.Errorf("failed to discover GPU devices: %v", err)
	}

	go func() {
		http.Handle(m.metricsEndpointPath, promhttp.Handler())
		err := http.ListenAndServe(fmt.Sprintf(":%d", m.port), nil)
		if err != nil {
			glog.Infof("Failed to start metric server: %v", err)
		}
	}()

	go m.collectMetrics()
	return nil
}

func (m *MetricServer) collectMetrics() {
	gmc = &mCollector{}
	t := time.NewTicker(time.Millisecond * time.Duration(m.collectionInterval))
	defer t.Stop()

	for {
		select {
		case <-t.C:
			devices, err := GetDevicesForAllContainers()
			if err != nil {
				glog.Errorf("Failed to get devices for containers: %v", err)
				continue
			}
			gpuDevices := GetAllGpuDevices()
			m.updateMetrics(devices, gpuDevices)
		}
	}
}

func getGpuMetrics(device string, d *nvml.Device) (uint, uint64, error) {
	status, err := gmc.collectStatus(d)
	if err != nil {
		glog.Errorf("Failed to get device status for %s: %v", device, err)
	}
	mem := status.Memory
	dutyCycle, err := gmc.collectDutyCycle(d.UUID, time.Second*10)
	if err != nil {
		return 0, 0, fmt.Errorf("Failed to get dutyCycle: %v", err)
	}
	return dutyCycle, *mem.Global.Used, nil
}

func (m *MetricServer) updateMetrics(containerDevices map[ContainerID][]string, gpuDevices map[string]*nvml.Device) {
	m.resetMetricsIfNeeded()

	for container, devices := range containerDevices {
		AcceleratorRequests.WithLabelValues(container.namespace, container.pod, container.container, gpuResourceName).Set(float64(len(devices)))

		for _, device := range devices {
			d, err := gmc.collectGPUDevice(device)
			if err != nil {
				glog.Errorf("Failed to get device for %s: %v", device, err)
				continue
			}
			dutyCycle, usedMemory, err := getGpuMetrics(device, d)
			if err != nil {
				glog.Infof("Error calculating duty cycle for device: %s: %v. Skipping this device", device, err)
				continue
			}

			DutyCycle.WithLabelValues(container.namespace, container.pod, container.container, "nvidia", d.UUID, *d.Model).Set(float64(dutyCycle))
			MemoryTotal.WithLabelValues(container.namespace, container.pod, container.container, "nvidia", d.UUID, *d.Model).Set(float64(*d.Memory) * 1024 * 1024) // memory reported in bytes
			MemoryUsed.WithLabelValues(container.namespace, container.pod, container.container, "nvidia", d.UUID, *d.Model).Set(float64(usedMemory) * 1024 * 1024) // memory reported in bytes
		}
	}
	nodeName := os.Getenv("NODE_NAME")
	for device, d := range gpuDevices {
<<<<<<< HEAD
=======
		accel_index, err := gmc.collectGPUDeviceIndex(device)
		if err != nil {
			glog.Infof("Error finding device index for device: %s: %v. Skipping this device", device, err)
			continue
		}
		accel_index_str := strconv.FormatUint(uint64(accel_index), 10)
>>>>>>> d48a590b
		dutyCycle, usedMemory, err := getGpuMetrics(device, d)
		if err != nil {
			glog.Infof("Error calculating duty cycle for device: %s: %v. Skipping this device", device, err)
			continue
		}
<<<<<<< HEAD

		DutyCycleNodeGpu.WithLabelValues(nodeName, "nvidia", d.UUID, *d.Model).Set(float64(dutyCycle))
		MemoryTotalNodeGpu.WithLabelValues(nodeName, "nvidia", d.UUID, *d.Model).Set(float64(*d.Memory) * 1024 * 1024) // memory reported in bytes
		MemoryUsedNodeGpu.WithLabelValues(nodeName, "nvidia", d.UUID, *d.Model).Set(float64(usedMemory) * 1024 * 1024) // memory reported in bytes
=======
		DutyCycleNodeGpu.WithLabelValues(nodeName, "nvidia", accel_index_str, *d.Model).Set(float64(dutyCycle))
		MemoryTotalNodeGpu.WithLabelValues(nodeName, "nvidia", accel_index_str, *d.Model).Set(float64(*d.Memory) * 1024 * 1024) // memory reported in bytes
		MemoryUsedNodeGpu.WithLabelValues(nodeName, "nvidia", accel_index_str, *d.Model).Set(float64(usedMemory) * 1024 * 1024) // memory reported in bytes
>>>>>>> d48a590b
	}
}

func (m *MetricServer) resetMetricsIfNeeded() {
	if time.Now().After(m.lastMetricsResetTime.Add(metricsResetInterval)) {
		AcceleratorRequests.Reset()
		DutyCycle.Reset()
		MemoryTotal.Reset()
		MemoryUsed.Reset()
		DutyCycleNodeGpu.Reset()
		MemoryTotalNodeGpu.Reset()
		MemoryUsedNodeGpu.Reset()

		m.lastMetricsResetTime = time.Now()
	}
}

// Stop performs cleanup operations and stops the metric server.
func (m *MetricServer) Stop() {
}<|MERGE_RESOLUTION|>--- conflicted
+++ resolved
@@ -18,10 +18,7 @@
 	"fmt"
 	"net/http"
 	"os"
-<<<<<<< HEAD
-=======
 	"strconv"
->>>>>>> d48a590b
 	"time"
 
 	"github.com/NVIDIA/gpu-monitoring-tools/bindings/go/nvml"
@@ -69,11 +66,7 @@
 			Name: "duty_cycle_gpu_node",
 			Help: "Percent of time when the GPU was actively processing",
 		},
-<<<<<<< HEAD
-		[]string{"node_name", "make", "accelerator_id", "model"})
-=======
 		[]string{"node_name", "make", "accelerator_index", "model"})
->>>>>>> d48a590b
 
 	// MemoryTotalNodeGpu reports the total memory available on the GPU per Node.
 	MemoryTotalNodeGpu = promauto.NewGaugeVec(
@@ -81,11 +74,7 @@
 			Name: "memory_total_gpu_node",
 			Help: "Total memory available on the GPU in bytes",
 		},
-<<<<<<< HEAD
-		[]string{"node_name", "make", "accelerator_id", "model"})
-=======
 		[]string{"node_name", "make", "accelerator_index", "model"})
->>>>>>> d48a590b
 
 	// MemoryUsedNodeGpu reports GPU memory allocated per Node.
 	MemoryUsedNodeGpu = promauto.NewGaugeVec(
@@ -93,11 +82,7 @@
 			Name: "memory_used_gpu_node",
 			Help: "Allocated GPU memory in bytes",
 		},
-<<<<<<< HEAD
-		[]string{"node_name", "make", "accelerator_id", "model"})
-=======
 		[]string{"node_name", "make", "accelerator_index", "model"})
->>>>>>> d48a590b
 
 	// DutyCycle reports the percent of time when the GPU was actively processing per container.
 	DutyCycle = promauto.NewGaugeVec(
@@ -235,30 +220,21 @@
 	}
 	nodeName := os.Getenv("NODE_NAME")
 	for device, d := range gpuDevices {
-<<<<<<< HEAD
-=======
 		accel_index, err := gmc.collectGPUDeviceIndex(device)
 		if err != nil {
 			glog.Infof("Error finding device index for device: %s: %v. Skipping this device", device, err)
 			continue
 		}
 		accel_index_str := strconv.FormatUint(uint64(accel_index), 10)
->>>>>>> d48a590b
+
 		dutyCycle, usedMemory, err := getGpuMetrics(device, d)
 		if err != nil {
 			glog.Infof("Error calculating duty cycle for device: %s: %v. Skipping this device", device, err)
 			continue
 		}
-<<<<<<< HEAD
-
-		DutyCycleNodeGpu.WithLabelValues(nodeName, "nvidia", d.UUID, *d.Model).Set(float64(dutyCycle))
-		MemoryTotalNodeGpu.WithLabelValues(nodeName, "nvidia", d.UUID, *d.Model).Set(float64(*d.Memory) * 1024 * 1024) // memory reported in bytes
-		MemoryUsedNodeGpu.WithLabelValues(nodeName, "nvidia", d.UUID, *d.Model).Set(float64(usedMemory) * 1024 * 1024) // memory reported in bytes
-=======
 		DutyCycleNodeGpu.WithLabelValues(nodeName, "nvidia", accel_index_str, *d.Model).Set(float64(dutyCycle))
 		MemoryTotalNodeGpu.WithLabelValues(nodeName, "nvidia", accel_index_str, *d.Model).Set(float64(*d.Memory) * 1024 * 1024) // memory reported in bytes
 		MemoryUsedNodeGpu.WithLabelValues(nodeName, "nvidia", accel_index_str, *d.Model).Set(float64(usedMemory) * 1024 * 1024) // memory reported in bytes
->>>>>>> d48a590b
 	}
 }
 
