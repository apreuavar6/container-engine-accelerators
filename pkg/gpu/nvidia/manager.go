// Copyright 2017 Google Inc. All Rights Reserved.
//
// Licensed under the Apache License, Version 2.0 (the "License");
// you may not use this file except in compliance with the License.
// You may obtain a copy of the License at
//
//     http://www.apache.org/licenses/LICENSE-2.0
//
// Unless required by applicable law or agreed to in writing, software
// distributed under the License is distributed on an "AS IS" BASIS,
// WITHOUT WARRANTIES OR CONDITIONS OF ANY KIND, either express or implied.
// See the License for the specific language governing permissions and
// limitations under the License.

package nvidia

import (
	"bytes"
	"fmt"
	"io"
	"io/ioutil"
	"net"
	"os"
	"os/exec"
	"path"
	"regexp"
	"strconv"
	"sync"
	"time"

	"github.com/NVIDIA/gpu-monitoring-tools/bindings/go/nvml"
	"github.com/golang/glog"
	"google.golang.org/grpc"

	pluginapi "k8s.io/kubelet/pkg/apis/deviceplugin/v1beta1"

	"github.com/GoogleCloudPlatform/container-engine-accelerators/pkg/gpu/nvidia/gpusharing"
	"github.com/GoogleCloudPlatform/container-engine-accelerators/pkg/gpu/nvidia/mig"
)

const (
	// All NVIDIA GPUs cards should be mounted with nvidiactl and nvidia-uvm
	// If the driver installed correctly, these two devices will be there.
	nvidiaCtlDevice = "nvidiactl"
	nvidiaUVMDevice = "nvidia-uvm"

	// Optional devices.
	nvidiaUVMToolsDevice = "nvidia-uvm-tools"
	nvidiaModesetDevice  = "nvidia-modeset"

	nvidiaDeviceRE            = `^nvidia[0-9]*$`
	gpuCheckInterval          = 10 * time.Second
	pluginSocketCheckInterval = 1 * time.Second

	nvidiaMpsDir       = "/tmp/nvidia-mps"
	mpsControlBin      = "/usr/local/nvidia/bin/nvidia-cuda-mps-control"
	mpsActiveThreadCmd = "get_default_active_thread_percentage"
	mpsMemLimitEnv     = "CUDA_MPS_PINNED_DEVICE_MEM_LIMIT"
	mpsThreadLimitEnv  = "CUDA_MPS_ACTIVE_THREAD_PERCENTAGE"
)

var (
	resourceName = "nvidia.com/gpu"
)

// GPUConfig stores the settings used to configure the GPUs on a node.
type GPUConfig struct {
	GPUPartitionSize string
	// MaxTimeSharedClientsPerGPU is the number of the time-shared GPU resources to expose for each physical GPU.
	// Deprecated in favor of GPUSharingConfig.
	MaxTimeSharedClientsPerGPU int
	// GPUSharingConfig informs how GPUs on this node can be shared between containers.
	GPUSharingConfig GPUSharingConfig
}

type GPUSharingStrategy string

const (
	Undefined   GPUSharingStrategy = ""
	TimeSharing GPUSharingStrategy = "time-sharing"
	MPS         GPUSharingStrategy = "mps"
)

type GPUSharingConfig struct {
	// GPUSharingStrategy is the type of sharing strategy to enable on this node. Values are "time-sharing" or "mps".
	GPUSharingStrategy GPUSharingStrategy
	// MaxSharedClientsPerGPU is the maximum number of clients that are allowed to share a single GPU.
	MaxSharedClientsPerGPU int
}

func (config *GPUConfig) AddDefaultsAndValidate() error {
	if config.MaxTimeSharedClientsPerGPU > 0 {
		if config.GPUSharingConfig.GPUSharingStrategy != "" || config.GPUSharingConfig.MaxSharedClientsPerGPU > 0 {
			return fmt.Errorf("invalid GPUConfig, only one of MaxTimeSharedClientsPerGPU or GPUSharingConfig should be set")
		}

		config.GPUSharingConfig.GPUSharingStrategy = TimeSharing
		config.GPUSharingConfig.MaxSharedClientsPerGPU = config.MaxTimeSharedClientsPerGPU
	} else {
		switch config.GPUSharingConfig.GPUSharingStrategy {
		case TimeSharing, MPS:
			if config.GPUSharingConfig.MaxSharedClientsPerGPU <= 0 {
				return fmt.Errorf("MaxSharedClientsPerGPU should be > 0 for time-sharing or mps GPU sharing strategies")
			}
			break
		case Undefined:
			if config.GPUSharingConfig.MaxSharedClientsPerGPU > 0 {
				return fmt.Errorf("GPU sharing strategy needs to be specified when MaxSharedClientsPerGPU > 0")
			}
		default:
			return fmt.Errorf("invalid GPU Sharing strategy: %v, should be one of time-sharing or mps", config.GPUSharingConfig.GPUSharingStrategy)

		}
	}
	return nil
}

// nvidiaGPUManager manages nvidia gpu devices.
type nvidiaGPUManager struct {
	devDirectory        string
	mountPaths          []pluginapi.Mount
	defaultDevices      []string
	devices             map[string]pluginapi.Device
	grpcServer          *grpc.Server
	socket              string
	stop                chan bool
	devicesMutex        sync.Mutex
	nvidiaCtlDevicePath string
	nvidiaUVMDevicePath string
	gpuConfig           GPUConfig
	migDeviceManager    mig.DeviceManager
	Health              chan pluginapi.Device
	totalMemPerGPU      uint64 // Total memory available per GPU (in MB)
}

<<<<<<< HEAD
type MountPath struct {
	HostPath      string
	ContainerPath string
}

func NewNvidiaGPUManager(devDirectory, procDirectory string, mountPaths []MountPath, gpuConfig GPUConfig) *nvidiaGPUManager {
=======
func NewNvidiaGPUManager(devDirectory string, mountPaths []pluginapi.Mount, gpuConfig GPUConfig) *nvidiaGPUManager {
>>>>>>> 06ecff3f
	return &nvidiaGPUManager{

		devDirectory:        devDirectory,
		mountPaths:          mountPaths,
		devices:             make(map[string]pluginapi.Device),
		stop:                make(chan bool),
		nvidiaCtlDevicePath: path.Join(devDirectory, nvidiaCtlDevice),
		nvidiaUVMDevicePath: path.Join(devDirectory, nvidiaUVMDevice),
		gpuConfig:           gpuConfig,
		migDeviceManager:    mig.NewDeviceManager(devDirectory, procDirectory),
		Health:              make(chan pluginapi.Device),
	}
}

// ListPhysicalDevices lists all physical GPU devices (including partitions) available on this node.
func (ngm *nvidiaGPUManager) ListPhysicalDevices() map[string]pluginapi.Device {
	if ngm.gpuConfig.GPUPartitionSize == "" {
		return ngm.devices
	}
	return ngm.migDeviceManager.ListGPUPartitionDevices()
}

// ListDevices lists all GPU devices available on this node.
func (ngm *nvidiaGPUManager) ListDevices() map[string]pluginapi.Device {
	physicalGPUDevices := ngm.ListPhysicalDevices()

	switch {
	case ngm.gpuConfig.GPUSharingConfig.MaxSharedClientsPerGPU > 0:
		virtualGPUDevices := map[string]pluginapi.Device{}
		for _, device := range physicalGPUDevices {
			for i := 0; i < ngm.gpuConfig.GPUSharingConfig.MaxSharedClientsPerGPU; i++ {
				virtualDeviceID := fmt.Sprintf("%s/vgpu%d", device.ID, i)
				// When sharing GPUs, the virtual GPU device will inherit the health status from its underlying physical GPU device.
				virtualGPUDevices[virtualDeviceID] = pluginapi.Device{ID: virtualDeviceID, Health: device.Health}
			}
		}
		return virtualGPUDevices
	default:
		return physicalGPUDevices
	}
}

// DeviceSpec returns the device spec that inclues list of devices to allocate for a deviceID.
func (ngm *nvidiaGPUManager) DeviceSpec(deviceID string) ([]pluginapi.DeviceSpec, error) {
	deviceSpecs := make([]pluginapi.DeviceSpec, 0)
	// With GPU sharing, the input deviceID will be a virtual Device ID.
	// We need to map it to the corresponding physical device ID.
	if ngm.gpuConfig.GPUSharingConfig.MaxSharedClientsPerGPU > 0 {
		physicalDeviceID, err := gpusharing.VirtualToPhysicalDeviceID(deviceID)
		if err != nil {
			return nil, err
		}
		deviceID = physicalDeviceID
	}
	if ngm.gpuConfig.GPUPartitionSize == "" {
		dev, ok := ngm.devices[deviceID]
		if !ok {
			return deviceSpecs, fmt.Errorf("invalid allocation request with non-existing device %s", deviceID)
		}
		if dev.Health != pluginapi.Healthy {
			return deviceSpecs, fmt.Errorf("invalid allocation request with unhealthy device %s", deviceID)
		}
		deviceSpecs = append(deviceSpecs, pluginapi.DeviceSpec{
			HostPath:      path.Join(ngm.devDirectory, deviceID),
			ContainerPath: path.Join(ngm.devDirectory, deviceID),
			Permissions:   "mrw",
		})
		return deviceSpecs, nil
	}
	return ngm.migDeviceManager.DeviceSpec(deviceID)
}

// Discovers all NVIDIA GPU devices available on the local node by walking nvidiaGPUManager's devDirectory.
func (ngm *nvidiaGPUManager) discoverGPUs() error {
	reg := regexp.MustCompile(nvidiaDeviceRE)
	files, err := ioutil.ReadDir(ngm.devDirectory)
	if err != nil {
		return err
	}
	for _, f := range files {
		if f.IsDir() {
			continue
		}
		if reg.MatchString(f.Name()) {
			glog.V(3).Infof("Found Nvidia GPU %q\n", f.Name())
			ngm.SetDeviceHealth(f.Name(), pluginapi.Healthy)
		}
	}
	return nil
}

func (ngm *nvidiaGPUManager) hasAdditionalGPUsInstalled() bool {
	ngm.devicesMutex.Lock()
	originalDeviceCount := len(ngm.devices)
	ngm.devicesMutex.Unlock()
	deviceCount, err := ngm.discoverNumGPUs()
	if err != nil {
		glog.Errorln(err)
		return false
	}
	if deviceCount > originalDeviceCount {
		glog.Infof("Found %v GPUs, while only %v are registered. Stopping device-plugin server.", deviceCount, originalDeviceCount)
		return true
	}
	return false
}

func (ngm *nvidiaGPUManager) discoverNumGPUs() (int, error) {
	reg := regexp.MustCompile(nvidiaDeviceRE)
	deviceCount := 0
	files, err := ioutil.ReadDir(ngm.devDirectory)
	if err != nil {
		return deviceCount, err
	}
	for _, f := range files {
		if f.IsDir() {
			continue
		}
		if reg.MatchString(f.Name()) {
			deviceCount++
		}
	}
	return deviceCount, nil
}

// isMpsHealthy checks whether MPS control daemon is running and healhty on the node.
func (ngm *nvidiaGPUManager) isMpsHealthy() error {
	var out bytes.Buffer
	reader, writer := io.Pipe()
	defer writer.Close()
	defer reader.Close()

	mpsCmd := exec.Command(mpsControlBin)
	mpsCmd.Stdin = reader
	mpsCmd.Stdout = &out

	err := mpsCmd.Start()
	if err != nil {
		return fmt.Errorf("failed to start NVIDIA MPS health check command: %v", err)
	}

	writer.Write([]byte(mpsActiveThreadCmd))
	writer.Close()

	err = mpsCmd.Wait()
	if err != nil {
		return fmt.Errorf("failed to health check NVIDIA MPS: %v", err)
	}

	reader.Close()
	glog.Infof("MPS is healthy, active thread percentage = %s", out.String())
	return nil
}

func (ngm *nvidiaGPUManager) Envs(numDevicesRequested int) map[string]string {
	if ngm.gpuConfig.GPUSharingConfig.GPUSharingStrategy == MPS {
		activeThreadLimit := numDevicesRequested * 100 / ngm.gpuConfig.GPUSharingConfig.MaxSharedClientsPerGPU
		memoryLimit := uint64(numDevicesRequested) * ngm.totalMemPerGPU / uint64(ngm.gpuConfig.GPUSharingConfig.MaxSharedClientsPerGPU)

		return map[string]string{
			mpsThreadLimitEnv: strconv.Itoa(activeThreadLimit),
			mpsMemLimitEnv:    fmt.Sprintf("%dMB", memoryLimit),
		}

	}
	return map[string]string{}
}

// SetDeviceHealth sets the health status for a GPU device or partition if MIG is enabled
func (ngm *nvidiaGPUManager) SetDeviceHealth(name string, health string) {
	ngm.devicesMutex.Lock()
	defer ngm.devicesMutex.Unlock()

	reg := regexp.MustCompile(nvidiaDeviceRE)
	if reg.MatchString(name) {
		ngm.devices[name] = pluginapi.Device{ID: name, Health: health}
	} else {
		ngm.migDeviceManager.SetDeviceHealth(name, health)
	}
}

// Checks if the two nvidia paths exist. Could be used to verify if the driver
// has been installed correctly
func (ngm *nvidiaGPUManager) CheckDevicePaths() error {
	if _, err := os.Stat(ngm.nvidiaCtlDevicePath); err != nil {
		return err
	}

	if _, err := os.Stat(ngm.nvidiaUVMDevicePath); err != nil {
		return err
	}
	return nil
}

// Discovers Nvidia GPU devices and sets up device access environment.
func (ngm *nvidiaGPUManager) Start() error {
	ngm.defaultDevices = []string{ngm.nvidiaCtlDevicePath, ngm.nvidiaUVMDevicePath}

	nvidiaModesetDevicePath := path.Join(ngm.devDirectory, nvidiaModesetDevice)
	if _, err := os.Stat(nvidiaModesetDevicePath); err == nil {
		ngm.defaultDevices = append(ngm.defaultDevices, nvidiaModesetDevicePath)
	}

	nvidiaUVMToolsDevicePath := path.Join(ngm.devDirectory, nvidiaUVMToolsDevice)
	if _, err := os.Stat(nvidiaUVMToolsDevicePath); err == nil {
		ngm.defaultDevices = append(ngm.defaultDevices, nvidiaUVMToolsDevicePath)
	}

	if err := ngm.discoverGPUs(); err != nil {
		return err
	}
	if ngm.gpuConfig.GPUPartitionSize != "" {
		if err := ngm.migDeviceManager.Start(ngm.gpuConfig.GPUPartitionSize); err != nil {
			return fmt.Errorf("failed to start mig device manager: %v", err)
		}
	}

	if ngm.gpuConfig.GPUSharingConfig.GPUSharingStrategy == "mps" {
		if err := ngm.isMpsHealthy(); err != nil {
			return fmt.Errorf("NVIDIA MPS is not running on this node: %v", err)
		}
		ngm.mountPaths = append(ngm.mountPaths, pluginapi.Mount{HostPath: nvidiaMpsDir, ContainerPath: nvidiaMpsDir, ReadOnly: false})
		var err error
		ngm.totalMemPerGPU, err = totalMemPerGPU()
		if err != nil {
			return fmt.Errorf("failed to query total memory available per GPU: %v", err)
		}
	}

	return nil
}

// totalMemPerGPU returns the GPU memory available on each GPU device.
func totalMemPerGPU() (uint64, error) {
	count, err := nvml.GetDeviceCount()
	if err != nil {
		return 0, fmt.Errorf("failed to enumerate devices: %v", err)
	}
	if count <= 0 {
		return 0, fmt.Errorf("no GPUs on node, count: %d", count)
	}
	device, err := nvml.NewDevice(0)
	if err != nil {
		return 0, fmt.Errorf("failed to query GPU with nvml: %v", err)
	}
	return *device.Memory, nil
}

func (ngm *nvidiaGPUManager) Serve(pMountPath, kEndpoint, pluginEndpoint string) {
	registerWithKubelet := false
	if _, err := os.Stat(path.Join(pMountPath, kEndpoint)); err == nil {
		glog.Infof("will use alpha API\n")
		registerWithKubelet = true
	} else {
		glog.Infof("will use beta API\n")
	}

	for {
		select {
		case <-ngm.stop:
			close(ngm.stop)
			return
		default:
			{
				pluginEndpointPath := path.Join(pMountPath, pluginEndpoint)
				glog.Infof("starting device-plugin server at: %s\n", pluginEndpointPath)
				lis, err := net.Listen("unix", pluginEndpointPath)
				if err != nil {
					glog.Fatalf("starting device-plugin server failed: %v", err)
				}
				ngm.socket = pluginEndpointPath
				ngm.grpcServer = grpc.NewServer()

				// Registers the supported versions of service.
				pluginalpha := &pluginServiceV1Alpha{ngm: ngm}
				pluginalpha.RegisterService()
				pluginbeta := &pluginServiceV1Beta1{ngm: ngm}
				pluginbeta.RegisterService()

				var wg sync.WaitGroup
				wg.Add(1)
				// Starts device plugin service.
				go func() {
					defer wg.Done()
					// Blocking call to accept incoming connections.
					err := ngm.grpcServer.Serve(lis)
					glog.Errorf("device-plugin server stopped serving: %v", err)
				}()

				if registerWithKubelet {
					// Wait till the grpcServer is ready to serve services.
					for len(ngm.grpcServer.GetServiceInfo()) <= 0 {
						time.Sleep(1 * time.Second)
					}
					glog.Infoln("device-plugin server started serving")
					// Registers with Kubelet.
					err = RegisterWithKubelet(path.Join(pMountPath, kEndpoint), pluginEndpoint, resourceName)
					if err != nil {
						glog.Infoln("falling back to v1beta1 API")
						err = RegisterWithV1Beta1Kubelet(path.Join(pMountPath, kEndpoint), pluginEndpoint, resourceName)
					}
					if err != nil {
						ngm.grpcServer.Stop()
						wg.Wait()
						glog.Fatal(err)
					}
					glog.Infoln("device-plugin registered with the kubelet")
				}

				// This is checking if the plugin socket was deleted
				// and also if there are additional GPU devices installed.
				// If so, stop the grpc server and start the whole thing again.
				gpuCheck := time.NewTicker(gpuCheckInterval)
				pluginSocketCheck := time.NewTicker(pluginSocketCheckInterval)
				defer gpuCheck.Stop()
				defer pluginSocketCheck.Stop()
			statusCheck:
				for {
					select {
					case <-pluginSocketCheck.C:
						if _, err := os.Lstat(pluginEndpointPath); err != nil {
							glog.Infof("stopping device-plugin server at: %s\n", pluginEndpointPath)
							glog.Errorln(err)
							ngm.grpcServer.Stop()
							break statusCheck
						}
					case <-gpuCheck.C:
						if ngm.hasAdditionalGPUsInstalled() {
							ngm.grpcServer.Stop()
							for {
								err := ngm.discoverGPUs()
								if err == nil {
									break statusCheck
								}
							}
						}

					}
				}
				wg.Wait()
			}
		}
	}
}

func (ngm *nvidiaGPUManager) Stop() error {
	glog.Infof("removing device plugin socket %s\n", ngm.socket)
	if err := os.Remove(ngm.socket); err != nil && !os.IsNotExist(err) {
		return err
	}
	ngm.stop <- true
	<-ngm.stop
	close(ngm.Health)
	return nil
}<|MERGE_RESOLUTION|>--- conflicted
+++ resolved
@@ -133,16 +133,7 @@
 	totalMemPerGPU      uint64 // Total memory available per GPU (in MB)
 }
 
-<<<<<<< HEAD
-type MountPath struct {
-	HostPath      string
-	ContainerPath string
-}
-
-func NewNvidiaGPUManager(devDirectory, procDirectory string, mountPaths []MountPath, gpuConfig GPUConfig) *nvidiaGPUManager {
-=======
-func NewNvidiaGPUManager(devDirectory string, mountPaths []pluginapi.Mount, gpuConfig GPUConfig) *nvidiaGPUManager {
->>>>>>> 06ecff3f
+func NewNvidiaGPUManager(devDirectory, procDirectory string, mountPaths []pluginapi.Mount, gpuConfig GPUConfig) *nvidiaGPUManager {
 	return &nvidiaGPUManager{
 
 		devDirectory:        devDirectory,
