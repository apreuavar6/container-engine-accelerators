# Copyright 2017 Google Inc. All rights reserved.
#
# Licensed under the Apache License, Version 2.0 (the "License");
# you may not use this file except in compliance with the License.
# You may obtain a copy of the License at
#
#     http://www.apache.org/licenses/LICENSE-2.0
#
# Unless required by applicable law or agreed to in writing, software
# distributed under the License is distributed on an "AS IS" BASIS,
# WITHOUT WARRANTIES OR CONDITIONS OF ANY KIND, either express or implied.
# See the License for the specific language governing permissions and
# limitations under the License.

# This daemonset installs nvidia driver 450.80.02 and invokes the
# partition_gpu tool to enable MIG mode and create GPU instances as specified
# in the GPU config.

apiVersion: apps/v1
kind: DaemonSet
metadata:
  name: nvidia-driver-installer
  namespace: kube-system
  labels:
    k8s-app: nvidia-driver-installer
spec:
  selector:
    matchLabels:
      k8s-app: nvidia-driver-installer
  updateStrategy:
    type: RollingUpdate
  template:
    metadata:
      labels:
        name: nvidia-driver-installer
        k8s-app: nvidia-driver-installer
    spec:
      affinity:
        nodeAffinity:
          requiredDuringSchedulingIgnoredDuringExecution:
            nodeSelectorTerms:
            - matchExpressions:
              - key: cloud.google.com/gke-accelerator
                operator: Exists
      tolerations:
      - operator: "Exists"
      hostNetwork: true
      hostPID: true
      volumes:
      - name: dev
        hostPath:
          path: /dev
      - name: vulkan-icd-mount
        hostPath:
          path: /home/kubernetes/bin/nvidia/vulkan/icd.d
      - name: nvidia-install-dir-host
        hostPath:
          path: /home/kubernetes/bin/nvidia
      - name: root-mount
        hostPath:
          path: /
      - name: cos-tools
        hostPath:
          path: /var/lib/cos-tools
      - name: nvidia-config
        hostPath:
          path: /etc/nvidia
      initContainers:
      - image: "cos-nvidia-installer:fixed"
        imagePullPolicy: Never
        name: nvidia-driver-installer
        resources:
          requests:
            cpu: "0.15"
        securityContext:
          privileged: true
        env:
          - name: NVIDIA_INSTALL_DIR_HOST
            value: /home/kubernetes/bin/nvidia
          - name: NVIDIA_INSTALL_DIR_CONTAINER
            value: /usr/local/nvidia
          - name: VULKAN_ICD_DIR_HOST
            value: /home/kubernetes/bin/nvidia/vulkan/icd.d
          - name: VULKAN_ICD_DIR_CONTAINER
            value: /etc/vulkan/icd.d
          - name: ROOT_MOUNT_DIR
            value: /root
          - name: COS_TOOLS_DIR_HOST
            value: /var/lib/cos-tools
          - name: COS_TOOLS_DIR_CONTAINER
            value: /build/cos-tools
        volumeMounts:
        - name: nvidia-install-dir-host
          mountPath: /usr/local/nvidia
        - name: vulkan-icd-mount
          mountPath: /etc/vulkan/icd.d
        - name: dev
          mountPath: /dev
        - name: root-mount
          mountPath: /root
        - name: cos-tools
          mountPath: /build/cos-tools
<<<<<<< HEAD
      - image: "gcr.io/gke-release/nvidia-partition-gpu@sha256:c54fd003948fac687c2a93a55ea6e4d47ffbd641278a9191e75e822fe72471c2"
=======
      - image: "gcr.io/gke-release/nvidia-partition-gpu@sha256:99afc7583991ac3fdb06c5aabb92f619abf19bad84761a57d34719f68c35e7ba"
>>>>>>> 6373d438
        name: partition-gpus
        env:
        - name: LD_LIBRARY_PATH
          value: /usr/local/nvidia/lib64
        resources:
          requests:
            cpu: "0.15"
        securityContext:
          privileged: true
        volumeMounts:
        - name: nvidia-install-dir-host
          mountPath: /usr/local/nvidia
        - name: dev
          mountPath: /dev
        - name: nvidia-config
          mountPath: /etc/nvidia
      containers:
      - image: "gcr.io/google-containers/pause:2.0"
        name: pause<|MERGE_RESOLUTION|>--- conflicted
+++ resolved
@@ -100,11 +100,7 @@
           mountPath: /root
         - name: cos-tools
           mountPath: /build/cos-tools
-<<<<<<< HEAD
       - image: "gcr.io/gke-release/nvidia-partition-gpu@sha256:c54fd003948fac687c2a93a55ea6e4d47ffbd641278a9191e75e822fe72471c2"
-=======
-      - image: "gcr.io/gke-release/nvidia-partition-gpu@sha256:99afc7583991ac3fdb06c5aabb92f619abf19bad84761a57d34719f68c35e7ba"
->>>>>>> 6373d438
         name: partition-gpus
         env:
         - name: LD_LIBRARY_PATH
