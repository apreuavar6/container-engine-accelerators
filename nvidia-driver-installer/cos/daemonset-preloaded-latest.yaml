# Copyright 2022 Google Inc. All rights reserved.
#
# Licensed under the Apache License, Version 2.0 (the "License");
# you may not use this file except in compliance with the License.
# You may obtain a copy of the License at
#
#     http://www.apache.org/licenses/LICENSE-2.0
#
# Unless required by applicable law or agreed to in writing, software
# distributed under the License is distributed on an "AS IS" BASIS,
# WITHOUT WARRANTIES OR CONDITIONS OF ANY KIND, either express or implied.
# See the License for the specific language governing permissions and
# limitations under the License.

# The Dockerfile and other source for this daemonset are in
# https://cos.googlesource.com/cos/tools/+/refs/heads/master/src/cmd/cos_gpu_installer/
#
# This is the same as ../../daemonset.yaml except that it assumes that the
# docker image is present on the node instead of downloading from GCR. This
# allows easier upgrades because GKE can preload the correct image on the
# node and the daemonset can just use that image.

apiVersion: apps/v1
kind: DaemonSet
metadata:
  name: nvidia-driver-installer
  namespace: kube-system
  labels:
    k8s-app: nvidia-driver-installer
spec:
  selector:
    matchLabels:
      k8s-app: nvidia-driver-installer
  updateStrategy:
    type: RollingUpdate
  template:
    metadata:
      labels:
        name: nvidia-driver-installer
        k8s-app: nvidia-driver-installer
    spec:
      priorityClassName: system-node-critical
      affinity:
        nodeAffinity:
          requiredDuringSchedulingIgnoredDuringExecution:
            nodeSelectorTerms:
            - matchExpressions:
              - key: cloud.google.com/gke-accelerator
                operator: Exists
              - key: cloud.google.com/gke-gpu-driver-version
                operator: DoesNotExist
      tolerations:
      - operator: "Exists"
      hostNetwork: true
      hostPID: true
      volumes:
      - name: dev
        hostPath:
          path: /dev
      - name: vulkan-icd-mount
        hostPath:
          path: /home/kubernetes/bin/nvidia/vulkan/icd.d
      - name: nvidia-install-dir-host
        hostPath:
          path: /home/kubernetes/bin/nvidia
      - name: root-mount
        hostPath:
          path: /
      - name: cos-tools
        hostPath:
          path: /var/lib/cos-tools
      - name: nvidia-config
        hostPath:
          path: /etc/nvidia
      initContainers:
      - image: "cos-nvidia-installer:fixed"
        imagePullPolicy: Never
        name: nvidia-driver-installer
        resources:
          requests:
            cpu: 150m
        securityContext:
          privileged: true
        env:
        - name: NVIDIA_INSTALL_DIR_HOST
          value: /home/kubernetes/bin/nvidia
        - name: NVIDIA_INSTALL_DIR_CONTAINER
          value: /usr/local/nvidia
        - name: VULKAN_ICD_DIR_HOST
          value: /home/kubernetes/bin/nvidia/vulkan/icd.d
        - name: VULKAN_ICD_DIR_CONTAINER
          value: /etc/vulkan/icd.d
        - name: ROOT_MOUNT_DIR
          value: /root
        - name: COS_TOOLS_DIR_HOST
          value: /var/lib/cos-tools
        - name: COS_TOOLS_DIR_CONTAINER
          value: /build/cos-tools
        volumeMounts:
        - name: nvidia-install-dir-host
          mountPath: /usr/local/nvidia
        - name: vulkan-icd-mount
          mountPath: /etc/vulkan/icd.d
        - name: dev
          mountPath: /dev
        - name: root-mount
          mountPath: /root
        - name: cos-tools
          mountPath: /build/cos-tools
<<<<<<< HEAD
        command: ['bash', '-c', '/cos-gpu-installer install --version=latest; chmod 755 /root/home/kubernetes/bin/nvidia']
      - image: "gcr.io/gke-release/nvidia-partition-gpu@sha256:c54fd003948fac687c2a93a55ea6e4d47ffbd641278a9191e75e822fe72471c2"
=======
        command: ['/cos-gpu-installer', 'install', '--version=latest']
      - image: "gcr.io/gke-release/nvidia-partition-gpu@sha256:e226275da6c45816959fe43cde907ee9a85c6a2aa8a429418a4cadef8ecdb86a"
>>>>>>> 4cf6bdfb
        name: partition-gpus
        env:
          - name: LD_LIBRARY_PATH
            value: /usr/local/nvidia/lib64
        resources:
          requests:
            cpu: 150m
        securityContext:
          privileged: true
        volumeMounts:
        - name: nvidia-install-dir-host
          mountPath: /usr/local/nvidia
        - name: dev
          mountPath: /dev
        - name: nvidia-config
          mountPath: /etc/nvidia
      containers:
      - image: "gcr.io/google-containers/pause:2.0"
        name: pause<|MERGE_RESOLUTION|>--- conflicted
+++ resolved
@@ -107,13 +107,8 @@
           mountPath: /root
         - name: cos-tools
           mountPath: /build/cos-tools
-<<<<<<< HEAD
-        command: ['bash', '-c', '/cos-gpu-installer install --version=latest; chmod 755 /root/home/kubernetes/bin/nvidia']
-      - image: "gcr.io/gke-release/nvidia-partition-gpu@sha256:c54fd003948fac687c2a93a55ea6e4d47ffbd641278a9191e75e822fe72471c2"
-=======
         command: ['/cos-gpu-installer', 'install', '--version=latest']
       - image: "gcr.io/gke-release/nvidia-partition-gpu@sha256:e226275da6c45816959fe43cde907ee9a85c6a2aa8a429418a4cadef8ecdb86a"
->>>>>>> 4cf6bdfb
         name: partition-gpus
         env:
           - name: LD_LIBRARY_PATH
